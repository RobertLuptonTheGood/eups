--- conflicted
+++ resolved
@@ -43,25 +43,15 @@
 
     eups_dir = os.environ.get("EUPS_DIR", ".")
     dot_git = os.path.join(eups_dir, ".git")
-    dot_version = os.path.join(eups_dir, ".version")
+    dot_version = os.path.join(eups_dir, "git.version")
     
     if not os.path.exists(dot_git):
-<<<<<<< HEAD
-        version = "unknown"
-        try:
-            version = open(os.path.join(eups_dir, "git.version")).readline().strip()
-        except IOError:
-            print >> stderr, \
-                "Failed to get version from .git or git.version; setting to \"%s\"" % version
-            
-=======
         if os.path.exists(dot_version):
             version = open(dot_version).readline().strip()
         else:
             version = "unknown"
             print >> stderr, \
-                "Cannot guess version without .git directory or .version file; version will be set to \"%s\"" % version
->>>>>>> 23c62611
+                "Cannot guess version without .git directory or git.version file; version will be set to \"%s\"" % version
         return version
 
     version = os.popen("(cd %s; git describe --tags --always)" % eups_dir).readline().strip()
