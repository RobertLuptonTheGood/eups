--- conflicted
+++ resolved
@@ -1,11 +1,9 @@
-<<<<<<< HEAD
 2012-060-27 rhl
        Added print command to table files.  The first word (which may be separated by a comma) may be one of
        stdout, stderr, stdok, stdinfo, stdwarn
-=======
+
 2012-05-23 rhl
       Added --checkCycles to eups list to detect cycles in dependencies
->>>>>>> 6da5bccf
 
 2012-04-13 rhl
        Added --raw option to eups list to generate machine-parseable output
