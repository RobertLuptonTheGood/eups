--- conflicted
+++ resolved
@@ -72,36 +72,15 @@
 
 #-=-=-=-=-=-=-=-=-=-=-=-=-=-=-=-=-=-=-=-=-=-=-=-=-=-=-=-=-=-=-=-=-=-=-=-=-=-=-=-
 
-<<<<<<< HEAD
-class VersionCallbacks(object):
-    """Callback to allow users to customize behaviour by defining hooks in EUPS_STARTUP
-        and calling eups.versionCallbacks.add(hook)"""
-
-    callbacks = []
-=======
 class VersionCallback(object):
     """Callback to allow users to customize behaviour by defining a hook in EUPS_STARTUP
         and calling eups.versionCallback.set(hook)"""
 
     callback = [None]
->>>>>>> 13a91b9b
 
     def __init__(self):
         pass
 
-<<<<<<< HEAD
-    def add(self, callback):
-        """
-        Add a version callback.
-        
-        The arguments are the two version strings, and the return value is the
-        (maybe modified) versions that you prefer
-        """
-        VersionCallbacks.callbacks += [callback]
-
-    def apply(self, v1, v2):
-        """Call the version callbacks on v1, v2"""
-=======
     def set(self, callback):
         """
         Define a version callback.
@@ -113,28 +92,12 @@
 
     def apply(self, v1, v2, compar):
         """Call the version callback on v1, v2; compar is the usual version comparison function"""
->>>>>>> 13a91b9b
 
         if v1:
             v1 = v1[:]
         if v2:
             v2 = v2[:]
         
-<<<<<<< HEAD
-        for hook in VersionCallbacks.callbacks:
-            v1, v2 = hook(v1, v2)
-
-        return v1, v2
-
-    def clear(self):
-        """Clear the list of version callbacks"""
-        VersionCallbacks.callbacks = []
-
-try:
-    type(versionCallbacks)
-except NameError:
-    versionCallbacks = VersionCallbacks()
-=======
         if VersionCallback.callback[0]:
             return VersionCallback.callback[0](v1, v2, compar)
         else:
@@ -148,7 +111,6 @@
     type(versionCallback)
 except NameError:
     versionCallback = VersionCallback()
->>>>>>> 13a91b9b
 
 #-=-=-=-=-=-=-=-=-=-=-=-=-=-=-=-=-=-=-=-=-=-=-=-=-=-=-=-=-=-=-=-=-=-=-=-=-=-=-=-
 
@@ -279,15 +241,6 @@
 
 #-=-=-=-=-=-=-=-=-=-=-=-=-=-=-=-=-=-=-=-=-=-=-=-=-=-=-=-=-=-=-=-=-=-=-=-=-=-=-=-
 
-<<<<<<< HEAD
-class _Current(object):                         # needed to read ticket #525 cache files
-    pass
-
-class Current(object):
-    """A class used to specify the current version (e.g. versionName=Current)"""
-    def __str__(self):
-        return "Current"
-=======
 try:                                    # don't redefine _Current if we reload this file; object
                                         # identity is essential as we test Current() == Current()
     type(_Current)
@@ -295,7 +248,6 @@
     class _Current(object):
         """A class used to specify the current version (e.g. versionName=Current())"""
         _tags = {}
->>>>>>> 13a91b9b
 
         def __init__(self, tag):
             if tag:
@@ -1669,12 +1621,7 @@
 class Eups(object):
     """Control eups"""
 
-<<<<<<< HEAD
-    cacheVersion = "1.0"                # revision number for cache; must match
-
-=======
     cacheVersion = "1.1"                # revision number for cache; must match
->>>>>>> 13a91b9b
     def __init__(self, flavor=None, path=None, dbz=None, root=None, readCache=True,
                  shell=None, verbose=False, quiet=0,
                  noaction=False, force=False, ignore_versions=False, exact_version=False,
@@ -2601,106 +2548,6 @@
     this case EE and FF must be integers
     """
 
-<<<<<<< HEAD
-            if len(version.split("-")) > 2: # a version string such as rel-0-8-2 with more than one hyphen
-                return version, "", ""
-
-            mat = re.search(r"^([^-+]+)((-)([^-+]+))?((\+)([^-+]+))?", version)
-            vvv, eee, fff = mat.group(1), mat.group(4), mat.group(7)
-
-            if not eee and not fff:             # maybe they used VVVm# or VVVp#?
-                mat = re.search(r"(m(\d+)|p(\d+))$", version)
-                if mat:
-                    suffix, eee, fff = mat.group(1), mat.group(2), mat.group(3)
-                    vvv = re.sub(r"%s$" % suffix, "", version)
-
-            return vvv, eee, fff
-
-        v1, v2 = versionCallbacks.apply(v1, v2)
-
-        prim1, sec1, ter1 = split_version(v1)
-        prim2, sec2, ter2 = split_version(v2)
-
-        if prim1 == prim2:
-            if sec1 or sec2 or ter1 or ter2:
-                if sec1 or sec2:
-                    if (sec1 and sec2):
-                        ret = self.version_cmp(sec1, sec2, True)
-                    else:
-                        if sec1:
-                            return -1
-                        else:
-                            return 1
-
-                    if ret == 0:
-                        return self.version_cmp(ter1, ter2, True)
-                    else:
-                        return ret
-
-                return self.version_cmp(ter1, ter2, True)
-            else:
-                return 0
-
-        c1 = re.split(r"[._]", prim1)
-        c2 = re.split(r"[._]", prim2)
-        #
-        # Check that leading non-numerical parts agree
-        #
-        if not suffix:
-            prefix1, prefix2 = "", ""
-            mat = re.search(r"^([^0-9]+)", c1[0])
-            if mat:
-                prefix1 = mat.group(1)
-
-            mat = re.search(r"^([^0-9]+)", c2[0])
-            if mat:
-                prefix2 = mat.group(1)
-
-            if len(prefix1) > len(prefix2): # take shorter prefix
-                prefix = prefix2
-                if not re.search(r"^%s" % prefix, c1[0]):
-                    return +1
-            else:
-                prefix = prefix1
-                if not re.search(r"^%s" % prefix1, c2[0]):
-                    return -1
-
-            c1[0] = re.sub(r"^%s" % prefix, "", c1[0])
-            c2[0] = re.sub(r"^%s" % prefix, "", c2[0])
-
-        n1 = len(c1); n2 = len(c2)
-        if n1 < n2:
-            n = n1
-        else:
-            n = n2
-
-        for i in range(n):
-            try:                        # try to compare as integers, having stripped a common prefix
-                _c2i = None             # used in test for a successfully removing a common prefix
-
-                mat = re.search(r"^([^\d]+)\d+$", c1[i])
-                if mat:
-                    prefixi = mat.group(1)
-                    if re.search(r"^%s\d+$" % prefixi, c2[i]):
-                        _c1i = int(c1[i][len(prefixi):])
-                        _c2i = int(c2[i][len(prefixi):])
-
-                if _c2i is None:
-                    _c1i = int(c1[i])
-                    _c2i = int(c2[i])
-
-                c1[i] = _c1i
-                c2[i] = _c2i
-            except ValueError:
-                pass
-                
-            different = cmp(c1[i], c2[i])
-            if different:
-                return different
-
-        # So far, the two versions are identical.  The longer version should sort later
-        return cmp(n1, n2)
-=======
         try:
             return versionCallback.apply(v1, v2, _version_cmp)
         except ValueError:
@@ -2708,7 +2555,6 @@
         except Exception, e:
             print >> sys.stderr, "Detected error running versionCallback: %s" % e
             return None
->>>>>>> 13a91b9b
 
     def version_match(self, vname, expr):
         """Return vname if it matches the logical expression expr"""
