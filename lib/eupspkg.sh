--- conflicted
+++ resolved
@@ -441,14 +441,7 @@
 			# mechanism to just fetch a single file given a ref.
 			git clone --shared -n -q "$REPOSITORY" tmp
 
-<<<<<<< HEAD
-			# try to avoid checking out everything (it may be a multi-GB repo)
-			(cd tmp && { git checkout -q $GITREV -- ups 2>/dev/null || git checkout -q $GITREV; })
-
-			SHA1=$(cd tmp && git rev-parse --verify $GITREV)
-=======
 			SHA1=$(cd tmp && git rev-parse "$REPOVERSION"^{})
->>>>>>> d8f11279
 			append_pkginfo SHA1
 
 			# try to avoid checking out everything (it may be a multi-GB repo)
